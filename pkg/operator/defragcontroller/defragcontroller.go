package defragcontroller

import (
	"context"
	"fmt"
	"math"
	"time"

	configv1 "github.com/openshift/api/config/v1"
	operatorv1 "github.com/openshift/api/operator/v1"
	configv1listers "github.com/openshift/client-go/config/listers/config/v1"
	"github.com/openshift/library-go/pkg/controller/factory"
	"github.com/openshift/library-go/pkg/operator/events"
	"github.com/openshift/library-go/pkg/operator/v1helpers"
	"go.etcd.io/etcd/api/v3/etcdserverpb"
	clientv3 "go.etcd.io/etcd/client/v3"
	k8serror "k8s.io/apimachinery/pkg/api/errors"
	"k8s.io/apimachinery/pkg/util/wait"
	corev1listers "k8s.io/client-go/listers/core/v1"
	"k8s.io/klog/v2"

	"github.com/openshift/cluster-etcd-operator/pkg/etcdcli"
	"github.com/openshift/cluster-etcd-operator/pkg/operator/ceohelpers"
	"github.com/openshift/cluster-etcd-operator/pkg/operator/operatorclient"
)

const (
<<<<<<< HEAD
	minDefragBytes                 int64   = 100 * 1024 * 1024 // 100MB
	minDefragWaitDuration                  = 36 * time.Second
	maxFragmentedPercentage        float64 = 45
	pollWaitDuration                       = 2 * time.Second
	pollTimeoutDuration                    = 45 * time.Second
	compactionInterval                     = 10 * time.Minute
	maxDefragFailuresBeforeDegrade         = 3
=======
	minDefragBytes          int64   = 100 * 1024 * 1024 // 100MB
	minDefragWaitDuration           = 36 * time.Second
	maxFragmentedPercentage float64 = 45
	pollWaitDuration                = 2 * time.Second
	pollTimeoutDuration             = 60 * time.Second
	compactionInterval              = 10 * time.Minute
>>>>>>> c9977ae3

	defragDisabledCondition    = "DefragControllerDisabled"
	defragDisableConfigmapName = "etcd-disable-defrag"

	defragDegradedCondition = "DefragControllerDegraded"
)

// DefragController observes the etcd state file fragmentation via Status method of Maintenance API. Based on these
// observations the controller will perform rolling defragmentation of each etcd member in the cluster.
type DefragController struct {
	operatorClient       v1helpers.OperatorClient
	etcdClient           etcdcli.EtcdClient
	infrastructureLister configv1listers.InfrastructureLister
	configmapLister      corev1listers.ConfigMapLister

	numDefragFailures  int
	defragWaitDuration time.Duration
}

func NewDefragController(
	operatorClient v1helpers.OperatorClient,
	etcdClient etcdcli.EtcdClient,
	infrastructureLister configv1listers.InfrastructureLister,
	eventRecorder events.Recorder,
	kubeInformers v1helpers.KubeInformersForNamespaces) factory.Controller {
	c := &DefragController{
		operatorClient:       operatorClient,
		etcdClient:           etcdClient,
		infrastructureLister: infrastructureLister,
		configmapLister:      kubeInformers.ConfigMapLister(),
		defragWaitDuration:   minDefragWaitDuration,
	}
	return factory.New().ResyncEvery(compactionInterval+1*time.Minute).WithInformers( // attempt to sync outside of etcd compaction interval to ensure maximum gain by defragmentation.
		operatorClient.Informer(),
	).WithSync(c.sync).ToController("DefragController", eventRecorder.WithComponentSuffix("defrag-controller"))
}

func (c *DefragController) sync(ctx context.Context, syncCtx factory.SyncContext) error {
	enabled, err := c.checkDefragEnabled(ctx, syncCtx.Recorder())
	if err != nil {
		return err
	}

	if !enabled {
		return nil
	}

	return c.runDefrag(ctx, syncCtx.Recorder())
}

func (c *DefragController) checkDefragEnabled(ctx context.Context, recorder events.Recorder) (bool, error) {
	disableConfigMap, err := c.configmapLister.ConfigMaps(operatorclient.OperatorNamespace).Get(defragDisableConfigmapName)
	if err != nil && !k8serror.IsNotFound(err) {
		return false, fmt.Errorf("failed to retrieve configmap %s/%s: %w", operatorclient.OperatorNamespace, defragDisableConfigmapName, err)
	}

	if disableConfigMap != nil {
		klog.V(4).Infof("Defrag controller disabled manually via configmap: %s/%s", operatorclient.OperatorNamespace, defragDisableConfigmapName)
		return false, c.ensureControllerDisabledCondition(ctx, operatorv1.ConditionTrue, recorder)
	}

	controlPlaneTopology, err := ceohelpers.GetControlPlaneTopology(c.infrastructureLister)
	if err != nil {
		return false, fmt.Errorf("failed to get control-plane topology: %w", err)
	}

	// Ensure defrag disabled unless HA.
	if controlPlaneTopology != configv1.HighlyAvailableTopologyMode {
		klog.V(4).Infof("Defrag controller disabled for non HA cluster topology: %s", controlPlaneTopology)
		return false, c.ensureControllerDisabledCondition(ctx, operatorv1.ConditionTrue, recorder)
	}

	if err := c.ensureControllerDisabledCondition(ctx, operatorv1.ConditionFalse, recorder); err != nil {
		return false, fmt.Errorf("failed to ensure enabled controller condition: %w", err)
	}

	return true, nil
}

func (c *DefragController) runDefrag(ctx context.Context, recorder events.Recorder) error {
	// Do not defrag if any of the cluster members are unhealthy.
	memberHealth, err := c.etcdClient.MemberHealth(ctx)
	if err != nil {
		return err
	}
	if !etcdcli.IsClusterHealthy(memberHealth) {
		return fmt.Errorf("cluster is unhealthy: %s", memberHealth.Status())
	}

	members, err := c.etcdClient.MemberList(ctx)
	if err != nil {
		return err
	}

	// filter out learner members since they don't support the defragment API call
	var etcdMembers []*etcdserverpb.Member
	for _, m := range members {
		if !m.IsLearner {
			etcdMembers = append(etcdMembers, m)
		}
	}

	var endpointStatus []*clientv3.StatusResponse
	var leader *clientv3.StatusResponse
	for _, member := range etcdMembers {
		if len(member.ClientURLs) == 0 {
			// skip unstarted member
			continue
		}
		status, err := c.etcdClient.Status(ctx, member.ClientURLs[0])
		if err != nil {
			return err
		}
		if leader == nil && status.Leader == member.ID {
			leader = status
			continue
		}
		endpointStatus = append(endpointStatus, status)
	}

	// Leader last if possible.
	if leader != nil {
		klog.V(4).Infof("Appending leader last, ID: %x", leader.Header.MemberId)
		endpointStatus = append(endpointStatus, leader)
	}

	successfulDefrags := 0
	var errors []error
	for _, status := range endpointStatus {
		member, err := getMemberFromStatus(etcdMembers, status)
		if err != nil {
			errors = append(errors, err)
			continue
		}

		// Check each member's status which includes the db size on disk "DbSize" and the db size in use "DbSizeInUse"
		// compare the % difference and if that difference is over the max diff threshold and also above the minimum
		// db size we defrag the members state file. In the case where this command only partially completed controller
		// can clean that up on the next sync. Having the db sizes slightly different is not a problem in itself.
		if isEndpointBackendFragmented(member, status) {
			recorder.Eventf("DefragControllerDefragmentAttempt", "Attempting defrag on member: %s, memberID: %x, dbSize: %d, dbInUse: %d, leader ID: %d", member.Name, member.ID, status.DbSize, status.DbSizeInUse, status.Leader)
			if _, err := c.etcdClient.Defragment(ctx, member); err != nil {
				// Defrag can timeout if defragmentation takes longer than etcdcli.DefragDialTimeout.
				errMsg := fmt.Sprintf("failed defrag on member: %s, memberID: %x: %v", member.Name, member.ID, err)
				recorder.Eventf("DefragControllerDefragmentFailed", errMsg)
				errors = append(errors, fmt.Errorf(errMsg))
				continue
			}

			recorder.Eventf("DefragControllerDefragmentSuccess", "etcd member has been defragmented: %s, memberID: %d", member.Name, member.ID)
			successfulDefrags++

			// Give cluster time to recover before we move to the next member.
			if err := wait.Poll(
				pollWaitDuration,
				pollTimeoutDuration,
				func() (bool, error) {
					// Ensure defragmentation attempts have clear observable signal.
					klog.V(4).Infof("Sleeping to allow cluster to recover before defrag next member: %v", c.defragWaitDuration)
					time.Sleep(c.defragWaitDuration)

					memberHealth, err := c.etcdClient.MemberHealth(ctx)
					if err != nil {
						klog.Warningf("failed checking member health: %v", err)
						return false, nil
					}
					if !etcdcli.IsClusterHealthy(memberHealth) {
						klog.Warningf("cluster is unhealthy: %s", memberHealth.Status())
						return false, nil
					}
					return true, nil
				}); err != nil {
				errors = append(errors, fmt.Errorf("timeout waiting for cluster to stabalize after defrag: %w", err))
			}
		} else {
			// no fragmentation needed is also a success
			successfulDefrags++
		}
	}

	if successfulDefrags != len(endpointStatus) {
		c.numDefragFailures++
		recorder.Eventf("DefragControllerDefragmentPartialFailure",
			"only %d/%d members were successfully defragmented, %d tries left before controller degrades",
			successfulDefrags, len(endpointStatus), maxDefragFailuresBeforeDegrade-c.numDefragFailures)

		if c.numDefragFailures >= maxDefragFailuresBeforeDegrade {
			_, _, updateErr := v1helpers.UpdateStatus(ctx, c.operatorClient, v1helpers.UpdateConditionFn(operatorv1.OperatorCondition{
				Type:    defragDegradedCondition,
				Status:  operatorv1.ConditionTrue,
				Reason:  "Error",
				Message: fmt.Sprintf("degraded after %d attempts at defragmenting all etcd members", c.numDefragFailures),
			}))
			if updateErr != nil {
				recorder.Warning("DefragControllerUpdatingStatus", updateErr.Error())
			}
		}

		// return all errors here for the sync loop to retry immediately
		return v1helpers.NewMultiLineAggregate(errors)
	}

	if len(errors) > 0 {
		klog.Warningf("found errors even though all members have been successfully defragmented: %s",
			v1helpers.NewMultiLineAggregate(errors).Error())
	}

	c.numDefragFailures = 0
	_, _, updateErr := v1helpers.UpdateStatus(ctx, c.operatorClient,
		v1helpers.UpdateConditionFn(operatorv1.OperatorCondition{
			Type:   defragDegradedCondition,
			Status: operatorv1.ConditionFalse,
			Reason: "AsExpected",
		}))
	if updateErr != nil {
		recorder.Warning("DefragControllerUpdatingStatus", updateErr.Error())
	}

	return updateErr
}

func (c *DefragController) ensureControllerDisabledCondition(ctx context.Context, desiredStatus operatorv1.ConditionStatus, recorder events.Recorder) error {
	_, currentState, _, err := c.operatorClient.GetOperatorState()
	if err != nil {
		return err
	}

	controllerDisabledCondition := v1helpers.FindOperatorCondition(currentState.Conditions, defragDisabledCondition)
	if controllerDisabledCondition == nil || controllerDisabledCondition.Status != desiredStatus {
		_, _, updateErr := v1helpers.UpdateStatus(ctx, c.operatorClient,
			v1helpers.UpdateConditionFn(operatorv1.OperatorCondition{
				Type:   defragDisabledCondition,
				Status: desiredStatus,
				Reason: "AsExpected",
			}))
		if updateErr != nil {
			recorder.Warning("DefragControllerUpdatingStatus", updateErr.Error())
			return updateErr
		}
	}

	return nil
}

// isEndpointBackendFragmented checks the status of all cluster members to ensure that no members have a fragmented store.
// This can happen if the operator starts defrag of the cluster but then loses leader status and is rescheduled before
// the operator can defrag all members.
func isEndpointBackendFragmented(member *etcdserverpb.Member, endpointStatus *clientv3.StatusResponse) bool {
	if endpointStatus == nil {
		klog.Errorf("endpoint status validation failed: %v", endpointStatus)
		return false
	}
	fragmentedPercentage := checkFragmentationPercentage(endpointStatus.DbSize, endpointStatus.DbSizeInUse)
	if fragmentedPercentage > 0.00 {
		klog.Infof("etcd member %q backend store fragmented: %.2f %%, dbSize: %d", member.Name, fragmentedPercentage, endpointStatus.DbSize)
	}
	return fragmentedPercentage >= maxFragmentedPercentage && endpointStatus.DbSize >= minDefragBytes
}

func checkFragmentationPercentage(ondisk, inuse int64) float64 {
	diff := float64(ondisk - inuse)
	fragmentedPercentage := (diff / float64(ondisk)) * 100
	return math.Round(fragmentedPercentage*100) / 100
}

func getMemberFromStatus(members []*etcdserverpb.Member, endpointStatus *clientv3.StatusResponse) (*etcdserverpb.Member, error) {
	if endpointStatus == nil {
		return nil, fmt.Errorf("endpoint status validation failed: %v", endpointStatus)
	}
	for _, member := range members {
		if member.ID == endpointStatus.Header.MemberId {
			return member, nil
		}
	}
	return nil, fmt.Errorf("no member found in MemberList matching ID: %v", endpointStatus.Header.MemberId)
}<|MERGE_RESOLUTION|>--- conflicted
+++ resolved
@@ -25,22 +25,13 @@
 )
 
 const (
-<<<<<<< HEAD
 	minDefragBytes                 int64   = 100 * 1024 * 1024 // 100MB
 	minDefragWaitDuration                  = 36 * time.Second
 	maxFragmentedPercentage        float64 = 45
 	pollWaitDuration                       = 2 * time.Second
-	pollTimeoutDuration                    = 45 * time.Second
+	pollTimeoutDuration                    = 60 * time.Second
 	compactionInterval                     = 10 * time.Minute
 	maxDefragFailuresBeforeDegrade         = 3
-=======
-	minDefragBytes          int64   = 100 * 1024 * 1024 // 100MB
-	minDefragWaitDuration           = 36 * time.Second
-	maxFragmentedPercentage float64 = 45
-	pollWaitDuration                = 2 * time.Second
-	pollTimeoutDuration             = 60 * time.Second
-	compactionInterval              = 10 * time.Minute
->>>>>>> c9977ae3
 
 	defragDisabledCondition    = "DefragControllerDisabled"
 	defragDisableConfigmapName = "etcd-disable-defrag"
